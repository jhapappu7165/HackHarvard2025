--- conflicted
+++ resolved
@@ -1,8 +1,4 @@
-<<<<<<< HEAD
 import React, { useRef, useEffect, useState } from 'react';
-=======
-import React, { useRef, useEffect } from 'react';
->>>>>>> 83516320
 import mapboxgl from 'mapbox-gl';
 import 'mapbox-gl/dist/mapbox-gl.css';
 import { useDashboardStore } from '@/store/dashboardStore';
@@ -10,7 +6,6 @@
 import MassAveNB from '../assets/MassAveNB.json';
 import { FeatureCollection, LineString, GeoJsonProperties, Point } from 'geojson';
 
-<<<<<<< HEAD
 mapboxgl.accessToken = import.meta.env.VITE_MAPBOX_TOKEN as string;
 
 interface TrafficDataPoint {
@@ -28,10 +23,6 @@
   congestion_level: string;
   time_period: string;
 }
-=======
-
-mapboxgl.accessToken = import.meta.env.VITE_MAPBOX_TOKEN as string;
->>>>>>> 83516320
 
 const Map: React.FC = () => {
   const mapContainer = useRef<HTMLDivElement>(null);
@@ -39,7 +30,6 @@
   const markersRef = useRef<globalThis.Map<string, { marker: mapboxgl.Marker; element: HTMLDivElement }>>(new globalThis.Map());
   const hoverPopup = useRef<mapboxgl.Popup | null>(null);
   const clickPopup = useRef<mapboxgl.Popup | null>(null);
-<<<<<<< HEAD
   const roadPopupRef = useRef<mapboxgl.Popup | null>(null);
   
   // Refs to hold current traffic values
@@ -146,31 +136,30 @@
 
   // Initialize map only once - on mount
   useEffect(() => {
-=======
-
-  const { pinpoints, activeStudyCase } = useDashboardStore();
-
-  // Initialize map only once - on mount
-  useEffect(() => {
-    // Prevent re-initialization if map already exists
->>>>>>> 83516320
     if (map.current) return;
 
     if (!mapboxgl.supported()) {
       console.error('Your browser does not support Mapbox GL');
       return;
+      console.error('Your browser does not support Mapbox GL');
+      return;
     }
 
     if (!mapContainer.current) {
       console.error('Map container ref missing');
       return;
+      console.error('Map container ref missing');
+      return;
     }
 
     if (!mapboxgl.accessToken || !mapboxgl.accessToken.startsWith('pk.')) {
       console.error('Missing or invalid Mapbox public token');
       return;
+      console.error('Missing or invalid Mapbox public token');
+      return;
     }
 
+    console.log('Initializing map...');
     console.log('Initializing map...');
 
     map.current = new mapboxgl.Map({
@@ -178,20 +167,20 @@
       style: 'mapbox://styles/mapbox/dark-v11',
       center: [-71.1189, 42.3736],
       zoom: 12,
+      center: [-71.1189, 42.3736],
+      zoom: 12,
       pitch: 60,
+      bearing: -17.5,
       bearing: -17.5,
       antialias: true,
     });
 
-<<<<<<< HEAD
-=======
-    // Add navigation controls
->>>>>>> 83516320
     map.current.addControl(new mapboxgl.NavigationControl({
       visualizePitch: true
     }), 'top-right');
 
     map.current.on('load', () => {
+      console.info('Map loaded successfully');
       console.info('Map loaded successfully');
 
       map.current!.addSource('mapbox-dem', {
@@ -200,7 +189,9 @@
         tileSize: 512,
         maxzoom: 14,
       });
-
+      });
+
+      map.current!.setTerrain({ source: 'mapbox-dem', exaggeration: 1.5 });
       map.current!.setTerrain({ source: 'mapbox-dem', exaggeration: 1.5 });
 
       map.current!.addLayer({
@@ -213,18 +204,20 @@
         },
       });
     });
+      });
+    });
 
     map.current.on('style.load', () => {
       console.log('Style loaded, adding 3D buildings...');
-
-<<<<<<< HEAD
-=======
-      // Find the first symbol layer to insert buildings before labels
->>>>>>> 83516320
+      console.log('Style loaded, adding 3D buildings...');
+
       const layers = map.current!.getStyle().layers;
       let labelLayerId: string | undefined;
 
       for (const layer of layers || []) {
+        if (layer.type === 'symbol' && layer.layout && layer.layout['text-field']) {
+          labelLayerId = layer.id;
+          break;
         if (layer.type === 'symbol' && layer.layout && layer.layout['text-field']) {
           labelLayerId = layer.id;
           break;
@@ -254,11 +247,18 @@
                   100, '#374151',
                   200, '#1f2937'
                 ]
+                  0, '#6b7280',
+                  50, '#4b5563',
+                  100, '#374151',
+                  200, '#1f2937'
+                ]
               ],
               'fill-extrusion-height': [
                 'interpolate',
                 ['linear'],
                 ['zoom'],
+                14, 0,
+                14.05, ['get', 'height']
                 14, 0,
                 14.05, ['get', 'height']
               ],
@@ -268,6 +268,8 @@
                 ['zoom'],
                 14, 0,
                 14.05, ['get', 'min_height']
+                14, 0,
+                14.05, ['get', 'min_height']
               ],
               'fill-extrusion-opacity': 0.85,
             },
@@ -275,18 +277,15 @@
           labelLayerId
         );
         console.log('3D buildings layer added');
-      }
-
-<<<<<<< HEAD
-=======
-      // Add Mass Ave Northbound if not already added
->>>>>>> 83516320
+        );
+        console.log('3D buildings layer added');
+      }
+
       if (!map.current!.getSource('mass-ave-nb')) {
         map.current!.addSource('mass-ave-nb', {
           type: 'geojson',
           data: MassAveNB as FeatureCollection<LineString, GeoJsonProperties>
         });
-<<<<<<< HEAD
 
         map.current!.addLayer({
           id: 'mass-ave-nb-glow',
@@ -301,14 +300,11 @@
           },
         });
 
-=======
->>>>>>> 83516320
         map.current!.addLayer({
           id: 'mass-ave-nb-highlight',
           type: 'line',
           source: 'mass-ave-nb',
           layout: { 'line-join': 'round', 'line-cap': 'round' },
-<<<<<<< HEAD
           paint: {
             'line-color': getTrafficColor(trafficVolumeNB),
             'line-width': 4,
@@ -335,40 +331,20 @@
             'line-blur': 4,
           },
         });
-=======
-          paint: {
-            'line-color': '#fbbf24',
-            'line-width': 4,
-            'line-opacity': 0.8,
-          },
-        });
-      }
->>>>>>> 83516320
-
-      // Add Mass Ave Southbound if not already added
-      if (!map.current!.getSource('mass-ave-sb')) {
-        map.current!.addSource('mass-ave-sb', {
-          type: 'geojson',
-          data: MassAveSB as FeatureCollection<LineString, GeoJsonProperties>
-        });
+
         map.current!.addLayer({
           id: 'mass-ave-sb-highlight',
           type: 'line',
           source: 'mass-ave-sb',
           layout: { 'line-join': 'round', 'line-cap': 'round' },
           paint: {
-<<<<<<< HEAD
             'line-color': getTrafficColor(trafficVolumeSB),
-=======
-            'line-color': '#3b82f6',
->>>>>>> 83516320
             'line-width': 4,
             'line-opacity': 0.8,
           },
         });
       }
 
-<<<<<<< HEAD
       // Road hover popups
       roadPopupRef.current = new mapboxgl.Popup({
         closeButton: false,
@@ -487,12 +463,12 @@
             .setLngLat(pinpoint.coordinates)
             .addTo(map.current!);
 
-          const markerPopup = new mapboxgl.Popup({
-            offset: 25,
-            closeButton: false,
-            closeOnClick: false,
-          }).setHTML(
-            `<h3 style="margin:0; font-weight:bold;">${pinpoint.name}</h3>
+        const markerPopup = new mapboxgl.Popup({
+          offset: 25,
+          closeButton: false,
+          closeOnClick: false,
+        }).setHTML(
+          `<h3 style="margin:0; font-weight:bold;">${pinpoint.name}</h3>
              <p style="margin:4px 0 0 0; text-transform:capitalize;">${pinpoint.type} Analysis</p>`
           );
 
@@ -527,147 +503,9 @@
           }
 
           hoveredBuildingId = e.features[0].id as string | number;
-=======
-
-      map.current!.addLayer({
-        id: 'mass-ave-glow',
-        type: 'line',
-        source: 'mass-ave',
-        layout: {
-          'line-join': 'round',
-          'line-cap': 'round',
-        },
-        paint: {
-          'line-color': '#fbbf24',
-          'line-width': 8,
-          'line-opacity': 0.4,
-          'line-blur': 4,
-        },
-      });
-
-      map.current!.addLayer({
-        id: 'mass-ave-highlight',
-        type: 'line',
-        source: 'mass-ave',
-        layout: {
-          'line-join': 'round',
-          'line-cap': 'round',
-        },
-        paint: {
-          'line-color': '#fbbf24',
-          'line-width': 4,
-          'line-opacity': 0.8,
-        },
-      });
-    
-
-      // Convert pinpoints to GeoJSON
-      const pinpointsGeoJSON: FeatureCollection<Point, GeoJsonProperties> = {
-      type: 'FeatureCollection',
-      features: pinpoints.map((pinpoint) => ({
-        type: 'Feature',
-        properties: {
-          id: pinpoint.id,
-          name: pinpoint.name,
-          type: pinpoint.type,
-        },
-        geometry: {
-          type: 'Point',
-          coordinates: pinpoint.coordinates,
-        },
-      })),
-    };
-
-    // Add pinpoints as a GeoJSON source
-    if (!map.current!.getSource('pinpoints')) {
-      map.current!.addSource('pinpoints', {
-        type: 'geojson',
-        data: pinpointsGeoJSON,
-      });
-    }
-
-    // Add custom HTML markers for each pinpoint (only once)
-    if (markersRef.current.size === 0) {
-      pinpoints.forEach((pinpoint) => {
-        const el = document.createElement('div');
-        el.className = 'custom-marker';
-        el.style.width = '40px';
-        el.style.height = '40px';
-        el.style.borderRadius = '50%';
-        el.style.cursor = 'pointer';
-        el.style.display = 'flex';
-        el.style.alignItems = 'center';
-        el.style.justifyContent = 'center';
-        el.style.fontWeight = 'bold';
-        el.style.fontSize = '18px';
-        el.style.transition = 'all 0.3s ease';
-        el.style.border = '3px solid white';
-        el.style.boxShadow = '0 4px 12px rgba(0,0,0,0.3)';
-
-        if (pinpoint.type === 'traffic') {
-          el.style.backgroundColor = '#ef4444';
-          el.innerHTML = '🚗';
-        } else if (pinpoint.type === 'weather') {
-          el.style.backgroundColor = '#3b82f6';
-          el.innerHTML = '🌤️';
-        } else if (pinpoint.type === 'energy') {
-          el.style.backgroundColor = '#22c55e';
-          el.innerHTML = '⚡';
-        }
-
-        const handleClick = (e: Event) => {
-          e.stopPropagation();
-          e.preventDefault();
-          const { activeStudyCase: current, setActiveStudyCase: setState } = useDashboardStore.getState();
-          setState(current === pinpoint.type ? null : pinpoint.type);
-        };
-
-        el.addEventListener('click', handleClick);
-
-        const marker = new mapboxgl.Marker({ element: el, anchor: 'center' })
-          .setLngLat(pinpoint.coordinates)
-          .addTo(map.current!);
-
-        const markerPopup = new mapboxgl.Popup({
-          offset: 25,
-          closeButton: false,
-          closeOnClick: false,
-        }).setHTML(
-          `<h3 style="margin:0; font-weight:bold;">${pinpoint.name}</h3>
-             <p style="margin:4px 0 0 0; text-transform:capitalize;">${pinpoint.type} Analysis</p>`
-        );
-
-        el.addEventListener('mouseenter', () => {
-          markerPopup.setLngLat(pinpoint.coordinates).addTo(map.current!);
-        });
-
-        el.addEventListener('mouseleave', () => {
-          markerPopup.remove();
-        });
-
-        markersRef.current.set(pinpoint.id, { marker, element: el });
-      });
-    }
-
-    // Building interaction variables
-    let hoveredBuildingId: string | number | null = null;
-
-    // Create a popup for hover
-    hoverPopup.current = new mapboxgl.Popup({
-      closeButton: false,
-      closeOnClick: false,
-    });
->>>>>>> 83516320
-
-    // Change cursor on hover
-    map.current!.on('mousemove', '3d-buildings', (e) => {
-      map.current!.getCanvas().style.cursor = 'pointer';
-
-      if (e.features && e.features.length > 0) {
-        if (hoveredBuildingId !== null) {
+
           map.current!.setFeatureState(
             { source: 'composite', sourceLayer: 'building', id: hoveredBuildingId },
-<<<<<<< HEAD
             { hover: true }
           );
 
@@ -677,33 +515,14 @@
 
           const coordinates = e.lngLat;
           const description = `
-=======
-            { hover: false }
-          );
-        }
-
-        hoveredBuildingId = e.features[0].id as string | number;
-
-        map.current!.setFeatureState(
-          { source: 'composite', sourceLayer: 'building', id: hoveredBuildingId },
-          { hover: true }
-        );
-
-        const properties = e.features[0].properties;
-        const height = properties?.height || 'Unknown';
-        const name = properties?.name || 'Building';
-
-        const coordinates = e.lngLat;
-        const description = `
->>>>>>> 83516320
             <div style="padding: 8px;">
               <h3 style="margin:0 0 8px 0; font-weight:bold; font-size:14px;">${name}</h3>
               <p style="margin:0; font-size:12px;"><strong>Height:</strong> ${height}m</p>
               <p style="margin:4px 0 0 0; font-size:11px; color:#888;">Click for details</p>
             </div>
           `;
-
-<<<<<<< HEAD
+          `;
+
           hoverPopup.current!.setLngLat(coordinates).setHTML(description).addTo(map.current!);
         }
       });
@@ -751,59 +570,6 @@
             .setLngLat(e.lngLat)
             .setHTML(
               `<div style="padding: 12px; font-family: system-ui, -apple-system, sans-serif;">
-=======
-        hoverPopup.current!.setLngLat(coordinates).setHTML(description).addTo(map.current!);
-      }
-    });
-
-    map.current!.on('mouseleave', '3d-buildings', () => {
-      map.current!.getCanvas().style.cursor = '';
-
-      if (hoveredBuildingId !== null) {
-        map.current!.setFeatureState(
-          { source: 'composite', sourceLayer: 'building', id: hoveredBuildingId },
-          { hover: false }
-        );
-      }
-      hoveredBuildingId = null;
-      hoverPopup.current!.remove();
-    });
-
-    // Handle building clicks with enhanced popup
-    map.current!.on('click', '3d-buildings', (e) => {
-      if (e.features && e.features.length > 0) {
-        const feature = e.features[0];
-        const properties = feature.properties;
-
-        const buildingInfo = {
-          name: properties?.name || 'Unnamed Building',
-          height: properties?.height || 'N/A',
-          type: properties?.type || 'Commercial',
-          underground: properties?.underground || 'No',
-          minHeight: properties?.min_height || 0,
-        };
-
-        console.log('Building clicked:', buildingInfo);
-
-        // Remove existing click popup if any
-        if (clickPopup.current) {
-          clickPopup.current.remove();
-        }
-
-        // Create enhanced popup with close button and smaller size
-        clickPopup.current = new mapboxgl.Popup({
-          offset: 25,
-          closeButton: true,
-          closeOnClick: true,
-          closeOnMove: false,
-          maxWidth: '280px',
-          className: 'building-details-popup'
-        })
-          .setLngLat(e.lngLat)
-          .setHTML(
-            `<div style="padding: 12px; font-family: system-ui, -apple-system, sans-serif;">
-                <!-- Header -->
->>>>>>> 83516320
                 <div style="border-bottom: 1px solid #fbbf24; padding-bottom: 8px; margin-bottom: 12px;">
                   <h3 style="margin:0; font-weight:600; font-size:16px; color: #fff;">
                     ${buildingInfo.name}
@@ -841,7 +607,6 @@
                   View Details
                 </button>
               </div>`
-<<<<<<< HEAD
             )
             .addTo(map.current!);
 
@@ -942,91 +707,7 @@
       className="map-container"
     />
   );
-=======
-          )
-          .addTo(map.current!);
-
-        // Listen for popup close
-        clickPopup.current.on('close', () => {
-          // Popup closed
-        });
-      }
-    });
-
-    // Add click listener to close popup when clicking on map (but not on buildings)
-    map.current!.on('click', (e) => {
-      // Check if click was on a building
-      const features = map.current!.queryRenderedFeatures(e.point, {
-        layers: ['3d-buildings']
-      });
-
-      // If no building was clicked and there's an open popup, close it
-      if (features.length === 0 && clickPopup.current) {
-        clickPopup.current.remove();
-      }
-    });
-  });
-
-  map.current.on('error', (_e) => {
-    // Handle map error
-  });
-
-  // Store references for cleanup
-  const markersForCleanup = markersRef.current;
-  const hoverPopupForCleanup = hoverPopup.current;
-  const clickPopupForCleanup = clickPopup.current;
-
-  return () => {
-    // Clean up with stored references
-    markersForCleanup.forEach(({ marker }) => marker.remove());
-    markersForCleanup.clear();
-    if (hoverPopupForCleanup) {
-      hoverPopupForCleanup.remove();
-    }
-    if (clickPopupForCleanup) {
-      clickPopupForCleanup.remove();
-    }
-    if (map.current) {
-      map.current.remove();
-      map.current = null;
-    }
-  };
-}, [pinpoints]);
-
-// Update marker styles when active study case changes
-useEffect(() => {
-  if (!map.current) return;
-
-  pinpoints.forEach((pinpoint) => {
-    const markerData = markersRef.current.get(pinpoint.id);
-    if (!markerData) return;
-
-    const { element } = markerData;
-
-    if (activeStudyCase === pinpoint.type) {
-      element.style.transform = 'scale(1.3)';
-      element.style.boxShadow = '0 6px 20px rgba(255,255,255,0.5)';
-      element.style.zIndex = '1000';
-    } else {
-      element.style.transform = 'scale(1)';
-      element.style.boxShadow = '0 4px 12px rgba(0,0,0,0.3)';
-      element.style.zIndex = '1';
-    }
-  });
-}, [activeStudyCase, pinpoints]);
-
-return (
-  <div
-    ref={mapContainer}
-    style={{
-      width: '100%',
-      height: 400,
-      borderRadius: '8px',
-    }}
-    className="map-container"
-  />
-);
->>>>>>> 83516320
 };
 
+export default Map;
 export default Map;