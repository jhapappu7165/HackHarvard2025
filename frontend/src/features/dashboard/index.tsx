import { useEffect, useState } from 'react';
<<<<<<< HEAD
import Map from '@/components/Map';
=======
import { Map } from '@/components/Map';
>>>>>>> 7aece9b3
import { StatsCards } from '@/components/stats-cards';
import { AnalysisPanel } from '@/components/analysis-panel';
import { Button } from '@/components/ui/button';
import { Card, CardContent, CardHeader, CardTitle } from '@/components/ui/card';
import { Tabs, TabsContent, TabsList, TabsTrigger } from '@/components/ui/tabs';
import { useDashboardStore } from '@/store/dashboardStore';
import { BuildingDetailModal } from '@/components/building-detail-modal';
import { Database, Loader2, RefreshCw } from 'lucide-react';
import type { Building } from '@/types';
import { Badge } from '@/components/ui/badge';

export function Dashboard() {
  const {
    buildings,
    loading,
    error,
    initializeDashboard,
    generateAllData,
  } = useDashboardStore();

  const [selectedBuilding, setSelectedBuilding] = useState<Building | null>(null);
  const [isModalOpen, setIsModalOpen] = useState(false);
  const [isGenerating, setIsGenerating] = useState(false);

  useEffect(() => {
    initializeDashboard();
  }, [initializeDashboard]);

  const handleGenerateData = async () => {
    setIsGenerating(true);
    try {
      await generateAllData();
    } finally {
      setIsGenerating(false);
    }
  };

  const handleBuildingClick = (building: Building) => {
    setSelectedBuilding(building);
    setIsModalOpen(true);
  };

  if (error) {
    return (
      <div className="flex items-center justify-center h-screen">
        <Card className="max-w-md">
          <CardHeader>
            <CardTitle className="text-destructive">Error Loading Dashboard</CardTitle>
          </CardHeader>
          <CardContent>
            <p className="text-sm text-muted-foreground">{error}</p>
            <Button
              onClick={() => initializeDashboard()}
              className="mt-4"
              variant="outline"
            >
              <RefreshCw className="h-4 w-4 mr-2" />
              Retry
            </Button>
          </CardContent>
        </Card>
      </div>
    );
  }

  return (
    <div className="flex flex-col h-screen">
      {/* Header */}
      <header className="border-b bg-background/95 backdrop-blur supports-[backdrop-filter]:bg-background/60">
        <div className="container flex h-16 items-center justify-between px-4">
          <div className="flex items-center gap-2">
            <Database className="h-6 w-6" />
            <h1 className="text-xl font-bold">Boston Energy Insights</h1>
          </div>
          <div className="flex items-center gap-2">
            {buildings.length === 0 && !loading && (
              <Button
                onClick={handleGenerateData}
                disabled={isGenerating}
                variant="default"
              >
                {isGenerating ? (
                  <>
                    <Loader2 className="h-4 w-4 mr-2 animate-spin" />
                    Generating...
                  </>
                ) : (
                  <>
                    <Database className="h-4 w-4 mr-2" />
                    Generate Sample Data
                  </>
                )}
              </Button>
            )}
            {buildings.length > 0 && (
              <Button
                onClick={() => initializeDashboard()}
                disabled={loading}
                variant="outline"
                size="sm"
              >
                <RefreshCw className={`h-4 w-4 mr-2 ${loading ? 'animate-spin' : ''}`} />
                Refresh
              </Button>
            )}
          </div>
        </div>
      </header>

      {/* Main Content */}
      <div className="flex-1 overflow-hidden">
        <Tabs defaultValue="overview" className="h-full flex flex-col">
          <div className="border-b">
            <div className="container">
              <TabsList>
                <TabsTrigger value="overview">Overview</TabsTrigger>
                <TabsTrigger value="buildings">Buildings</TabsTrigger>
                <TabsTrigger value="map">Map View</TabsTrigger>
              </TabsList>
            </div>
          </div>

          <div className="flex-1 overflow-auto">
            <div className="container py-6 space-y-6">
              <TabsContent value="overview" className="m-0 space-y-6">
                <StatsCards />
                <div className="grid gap-6 md:grid-cols-7">
                  <Card className="col-span-4 h-[400px]">
                    <CardHeader>
                      <CardTitle>Energy Map</CardTitle>
                    </CardHeader>
                    <CardContent className="h-[calc(100%-80px)]">
                      <Map />
                    </CardContent>
                  </Card>
                  <div className="col-span-3">
                    <AnalysisPanel />
                  </div>
                </div>
              </TabsContent>

              <TabsContent value="buildings" className="m-0">
                <Card>
                  <CardHeader>
                    <CardTitle>All Buildings</CardTitle>
                  </CardHeader>
                  <CardContent>
                    {loading ? (
                      <div className="flex items-center justify-center h-64">
                        <Loader2 className="h-8 w-8 animate-spin text-muted-foreground" />
                      </div>
                    ) : buildings.length === 0 ? (
                      <div className="text-center py-12">
                        <Database className="h-12 w-12 mx-auto mb-4 text-muted-foreground" />
                        <h3 className="text-lg font-semibold mb-2">No Buildings Yet</h3>
                        <p className="text-muted-foreground mb-4">
                          Generate sample data to see buildings and insights
                        </p>
                        <Button onClick={handleGenerateData} disabled={isGenerating}>
                          {isGenerating ? (
                            <>
                              <Loader2 className="h-4 w-4 mr-2 animate-spin" />
                              Generating...
                            </>
                          ) : (
                            <>
                              <Database className="h-4 w-4 mr-2" />
                              Generate Sample Data
                            </>
                          )}
                        </Button>
                      </div>
                    ) : (
                      <div className="grid gap-4 md:grid-cols-2 lg:grid-cols-3">
                        {buildings.map((building) => (
                          <Card
                            key={building.id}
                            className="cursor-pointer hover:shadow-lg transition-shadow"
                            onClick={() => handleBuildingClick(building)}
                          >
                            <CardHeader>
                              <div className="flex items-start justify-between">
                                <CardTitle className="text-base">{building.name}</CardTitle>
                                <Badge>{building.category}</Badge>
                              </div>
                            </CardHeader>
                            <CardContent className="space-y-2">
                              <p className="text-sm text-muted-foreground">{building.address}</p>
                              <div className="flex justify-between text-sm">
                                <span className="text-muted-foreground">Size:</span>
                                <span className="font-medium">
                                  {building.square_feet.toLocaleString()} sq ft
                                </span>
                              </div>
                              <div className="flex justify-between text-sm">
                                <span className="text-muted-foreground">Built:</span>
                                <span className="font-medium">{building.year_built}</span>
                              </div>
                            </CardContent>
                          </Card>
                        ))}
                      </div>
                    )}
                  </CardContent>
                </Card>
              </TabsContent>

              <TabsContent value="map" className="m-0">
                <Card className="h-[calc(100vh-200px)]">
                  <CardContent className="h-full p-0">
                    <Map />
                  </CardContent>
                </Card>
              </TabsContent>
            </div>
          </div>
        </Tabs>
      </div>

      {/* Building Detail Modal */}
      <BuildingDetailModal
        building={selectedBuilding}
        open={isModalOpen}
        onOpenChange={setIsModalOpen}
      />
    </div>
  );
}<|MERGE_RESOLUTION|>--- conflicted
+++ resolved
@@ -1,9 +1,5 @@
 import { useEffect, useState } from 'react';
-<<<<<<< HEAD
-import Map from '@/components/Map';
-=======
-import { Map } from '@/components/Map';
->>>>>>> 7aece9b3
+import  Map from '@/components/Map';
 import { StatsCards } from '@/components/stats-cards';
 import { AnalysisPanel } from '@/components/analysis-panel';
 import { Button } from '@/components/ui/button';
