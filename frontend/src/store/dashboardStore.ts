import { create } from 'zustand';
import { api } from '@/config/api';
import type { Building, Insight, DashboardStats, MapData } from '@/types';

export type StudyCase = 'traffic' | 'weather' | 'energy';

export interface PinpointLocation {
  id: string;
  name: string;
  coordinates: [number, number]; // [lng, lat]
  type: StudyCase;
  data?: any; // Additional data for the location
}

export interface StatCard {
  title: string;
  value: string;
  change: string;
  icon: string;
}

interface DashboardState {
  // UI State
  activeStudyCase: StudyCase | null;
  loading: boolean;
  error: string | null;
  
  // Data
  buildings: Building[];
  insights: Insight[];
  stats: DashboardStats | null;
  mapData: MapData | null;
<<<<<<< HEAD
  pinpoints: PinpointLocation[];
=======
>>>>>>> 7aece9b3
  
  // Actions
  setActiveStudyCase: (studyCase: StudyCase | null) => void;
  fetchBuildings: () => Promise<void>;
  fetchInsights: (params?: { priority?: string }) => Promise<void>;
  fetchStats: () => Promise<void>;
  fetchMapData: () => Promise<void>;
  generateAllData: () => Promise<void>;
  initializeDashboard: () => Promise<void>;
}

export const useDashboardStore = create<DashboardState>((set, get) => ({
  // Initial state
  activeStudyCase: 'energy',
  loading: false,
  error: null,
  buildings: [],
  insights: [],
  stats: null,
  mapData: null,
<<<<<<< HEAD
  pinpoints: [],
=======
>>>>>>> 7aece9b3

  // Actions
  setActiveStudyCase: (studyCase) => set({ activeStudyCase: studyCase }),

  fetchBuildings: async () => {
    try {
      set({ loading: true, error: null });
      const response = await api.energy.getBuildings();
      set({ buildings: response.buildings, loading: false });
    } catch (error) {
      console.error('Error fetching buildings:', error);
      set({ error: (error as Error).message, loading: false });
    }
  },

  fetchInsights: async (params) => {
    try {
      set({ loading: true, error: null });
<<<<<<< HEAD
      const response = await api.insights.getAll(params);
      set({ insights: response.insights, loading: false });
    } catch (error) {
      console.error('Error fetching insights:', error);
=======
      // Use the new AI-powered city suggestions instead of old hardcoded insights
      const response = await api.insights.getCitySuggestions();
      set({ insights: response.suggestions, loading: false });
    } catch (error) {
      console.error('Error fetching AI suggestions:', error);
>>>>>>> 7aece9b3
      set({ error: (error as Error).message, loading: false });
    }
  },

  fetchStats: async () => {
    try {
      set({ loading: true, error: null });
      const response = await api.dashboard.getStats();
      set({ stats: response.stats, loading: false });
    } catch (error) {
      console.error('Error fetching stats:', error);
      set({ error: (error as Error).message, loading: false });
    }
  },

  fetchMapData: async () => {
    try {
      set({ loading: true, error: null });
      const response = await api.dashboard.getMapData();
      set({ mapData: response.map_data, loading: false });
    } catch (error) {
      console.error('Error fetching map data:', error);
      set({ error: (error as Error).message, loading: false });
    }
  },

  generateAllData: async () => {
    try {
      set({ loading: true, error: null });
      await api.dashboard.generateFast();
      
      // Refresh all data after generation
      await get().initializeDashboard();
      
      set({ loading: false });
    } catch (error) {
      console.error('Error generating data:', error);
      set({ error: (error as Error).message, loading: false });
    }
  },

  initializeDashboard: async () => {
    try {
      set({ loading: true, error: null });
      
      // Fetch all data in parallel
      await Promise.all([
        get().fetchBuildings(),
        get().fetchInsights({ priority: 'high' }),
        get().fetchStats(),
        get().fetchMapData(),
      ]);
      
      set({ loading: false });
    } catch (error) {
      console.error('Error initializing dashboard:', error);
      set({ error: (error as Error).message, loading: false });
    }
  },
}));<|MERGE_RESOLUTION|>--- conflicted
+++ resolved
@@ -21,6 +21,7 @@
 
 interface DashboardState {
   // UI State
+  // UI State
   activeStudyCase: StudyCase | null;
   loading: boolean;
   error: string | null;
@@ -30,10 +31,7 @@
   insights: Insight[];
   stats: DashboardStats | null;
   mapData: MapData | null;
-<<<<<<< HEAD
   pinpoints: PinpointLocation[];
-=======
->>>>>>> 7aece9b3
   
   // Actions
   setActiveStudyCase: (studyCase: StudyCase | null) => void;
@@ -54,10 +52,7 @@
   insights: [],
   stats: null,
   mapData: null,
-<<<<<<< HEAD
   pinpoints: [],
-=======
->>>>>>> 7aece9b3
 
   // Actions
   setActiveStudyCase: (studyCase) => set({ activeStudyCase: studyCase }),
@@ -76,18 +71,10 @@
   fetchInsights: async (params) => {
     try {
       set({ loading: true, error: null });
-<<<<<<< HEAD
       const response = await api.insights.getAll(params);
       set({ insights: response.insights, loading: false });
     } catch (error) {
       console.error('Error fetching insights:', error);
-=======
-      // Use the new AI-powered city suggestions instead of old hardcoded insights
-      const response = await api.insights.getCitySuggestions();
-      set({ insights: response.suggestions, loading: false });
-    } catch (error) {
-      console.error('Error fetching AI suggestions:', error);
->>>>>>> 7aece9b3
       set({ error: (error as Error).message, loading: false });
     }
   },
